--- conflicted
+++ resolved
@@ -1,3 +1,5 @@
+import * as Path from 'path'
+
 import * as React from 'react'
 import * as ReactDOM from 'react-dom'
 
@@ -13,18 +15,12 @@
 import { getVersion } from './lib/app-proxy'
 import { StatsDatabase, StatsStore } from '../lib/stats'
 import { IssuesDatabase, IssuesStore, SignInStore } from '../lib/dispatcher'
-<<<<<<< HEAD
-import { defaultErrorHandler, createMissingRepositoryHandler, backgroundTaskHandler } from '../lib/dispatcher'
-=======
-import { requestAuthenticatedUser, resolveOAuthRequest, rejectOAuthRequest } from '../lib/oauth'
 import {
   defaultErrorHandler,
   createMissingRepositoryHandler,
   backgroundTaskHandler,
   unhandledExceptionHandler,
 } from '../lib/dispatcher'
-import { getEndpointForRepository, getAccountForEndpoint } from '../lib/api'
->>>>>>> 27ad5100
 import { getLogger } from '../lib/logging/renderer'
 import { installDevGlobals } from './install-globals'
 
