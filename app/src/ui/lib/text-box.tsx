--- conflicted
+++ resolved
@@ -30,19 +30,11 @@
 
   /**
    * Called when the user changes the value in the input field.
-<<<<<<< HEAD
-   * 
-   * This differs from the onChange event in that it passes only the new
-   * value and not the event itself. Subscribe to the onChange event if you
-   * need the ability to prevent the action from occurring.
-   * 
-=======
    *
    * This differs from the onChange event in that it passes only the new
    * value and not the event itself. Subscribe to the onChange event if you
    * need the ability to prevent the action from occurring.
    *
->>>>>>> 29600297
    * This callback will not be invoked if the callback from onChange calls
    * preventDefault.
    */
@@ -94,9 +86,6 @@
 }
 
 /** An input element with app-standard styles. */
-<<<<<<< HEAD
-export class TextBox extends React.Component<ITextBoxProps, void> {
-=======
 export class TextBox extends React.Component<ITextBoxProps, ITextBoxState> {
 
   public componentWillMount() {
@@ -111,7 +100,6 @@
       releaseUniqueId(this.state.inputId)
     }
   }
->>>>>>> 29600297
 
   private onChange = (event: React.FormEvent<HTMLInputElement>) => {
     if (this.props.onChange) {
@@ -123,8 +111,6 @@
     }
   }
 
-<<<<<<< HEAD
-=======
   private renderLabelLink() {
     if (!this.props.labelLinkText) {
       return null
@@ -154,7 +140,6 @@
     )
   }
 
->>>>>>> 29600297
   public render() {
     const className = classNames('text-box-component', this.props.className)
     const inputId = this.props.label ? this.state.inputId : undefined
