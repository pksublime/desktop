--- conflicted
+++ resolved
@@ -1,7 +1,5 @@
 import * as React from 'react'
-<<<<<<< HEAD
 import { DialogContent } from '../dialog'
-=======
 import { Dispatcher } from '../../lib/dispatcher'
 import { Repository } from '../../models/repository'
 
@@ -29,12 +27,8 @@
     const text = this.props.text || ''
     this.state = { text }
   }
->>>>>>> 8801453b
 
   public render() {
-<<<<<<< HEAD
-    return <DialogContent>Ignore</DialogContent>
-=======
 
     const existing = this.props.text
     const current = this.state.text
@@ -70,6 +64,5 @@
   private save = () => {
     this.props.dispatcher.setGitIgnoreText(this.props.repository, this.state.text)
     this.close()
->>>>>>> 8801453b
   }
 }