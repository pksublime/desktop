--- conflicted
+++ resolved
@@ -620,14 +620,14 @@
     return recentBranches
   }
 
-<<<<<<< HEAD
   /** Get the commit for the given ref. */
   public static async getCommit(repository: Repository, ref: string): Promise<Commit | null> {
     const commits = await LocalGitOperations.getHistory(repository, ref, 1)
     if (commits.length < 1) { return null }
 
     return commits[0]
-=======
+  }
+
   /** Is the path a git repository? */
   public static async isGitRepository(path: string): Promise<boolean> {
     try {
@@ -641,6 +641,5 @@
   /** Init a new git repository in the given path. */
   public static initGitRepository(path: string): Promise<void> {
     return GitProcess.exec([ 'init' ], path)
->>>>>>> 5a8eb360
   }
 }